<Project Sdk="Microsoft.NET.Sdk">

  <PropertyGroup>
    <TargetFrameworks>$(NetCoreAppCurrent)-windows;$(NetCoreAppCurrent)-freebsd;$(NetCoreAppCurrent)-illumos;$(NetCoreAppCurrent)-solaris;$(NetCoreAppCurrent)-linux;$(NetCoreAppCurrent)-osx;$(NetCoreAppCurrent)-ios;$(NetCoreAppCurrent)-tvos;$(NetCoreAppCurrent);$(NetCoreAppPrevious)-windows;$(NetCoreAppPrevious)-freebsd;$(NetCoreAppPrevious)-illumos;$(NetCoreAppPrevious)-solaris;$(NetCoreAppPrevious)-linux;$(NetCoreAppPrevious)-osx;$(NetCoreAppPrevious)-ios;$(NetCoreAppPrevious)-tvos;$(NetCoreAppPrevious);$(NetCoreAppMinimum)-windows;$(NetCoreAppMinimum)-freebsd;$(NetCoreAppMinimum)-linux;$(NetCoreAppMinimum)-osx;$(NetCoreAppMinimum);netstandard2.0;$(NetFrameworkMinimum)</TargetFrameworks>
    <AllowUnsafeBlocks>true</AllowUnsafeBlocks>
    <NoWarn>$(NoWarn);CA2249;CA1838</NoWarn>
    <EnableAOTAnalyzer>false</EnableAOTAnalyzer>
    <IsPackable>true</IsPackable>
    <PackageDescription>Provides a collection of classes used to access an ODBC data source in the managed space

Commonly Used Types:
System.Data.Odbc.OdbcCommand
System.Data.Odbc.OdbcConnection
System.Data.Odbc.OdbcDataReader
System.Data.Odbc.OdbcDataAdapter
System.Data.Odbc.OdbcParameter
System.Data.Odbc.OdbcParameterCollection
System.Data.Odbc.OdbcTransaction</PackageDescription>
  </PropertyGroup>

  <!-- DesignTimeBuild requires all the TargetFramework Derived Properties to not be present in the first property group. -->
  <PropertyGroup>
    <TargetPlatformIdentifier>$([MSBuild]::GetTargetPlatformIdentifier('$(TargetFramework)'))</TargetPlatformIdentifier>
    <IsPartialFacadeAssembly Condition="$([MSBuild]::GetTargetFrameworkIdentifier('$(TargetFramework)')) == '.NETFramework'">true</IsPartialFacadeAssembly>
    <!-- https://github.com/dotnet/arcade/issues/5717 -->
    <NoWarn Condition="$([MSBuild]::GetTargetFrameworkIdentifier('$(TargetFramework)')) == '.NETCoreApp'">$(NoWarn);SA1121</NoWarn>
    <GeneratePlatformNotSupportedAssemblyMessage Condition="'$(IsPartialFacadeAssembly)' != 'true' and '$(TargetPlatformIdentifier)' == ''">SR.Odbc_PlatformNotSupported</GeneratePlatformNotSupportedAssemblyMessage>
  </PropertyGroup>

  <ItemGroup Condition="'$(TargetPlatformIdentifier)' != ''">
    <Compile Include="$(CommonPath)System\Data\Common\AdapterUtil.cs"
             Link="Common\System\Data\Common\AdapterUtil.cs" />
    <Compile Include="$(CommonPath)System\Data\Common\AdapterUtil.Drivers.cs"
             Link="System\Data\Common\AdapterUtil.Drivers.cs" />
    <Compile Include="Common\System\Data\Common\AdapterUtil.Odbc.cs" />
    <Compile Include="Common\System\Data\Common\DbConnectionOptions.cs" />
    <Compile Include="$(CommonPath)System\Data\Common\DbConnectionOptions.Common.cs"
             Link="Common\System\Data\Common\DbConnectionOptions.Common.cs" />
    <Compile Include="$(CommonPath)System\Data\Common\DbConnectionPoolKey.cs"
             Link="System\Data\Common\DbConnectionPoolKey.cs" />
    <Compile Include="Common\System\Data\Common\DBConnectionString.cs" />
    <Compile Include="Common\System\Data\Common\DbConnectionStringCommon.cs" />
    <Compile Include="$(CommonPath)System\Data\Common\NameValuePair.cs"
             Link="Common\System\Data\Common\NameValuePair.cs" />
<<<<<<< HEAD
    <Compile Include="Common\System\Data\Common\NameValuePermission.cs" />
=======
    <Compile Include="Common\System\Data\Common\SafeNativeMethods.cs" />
>>>>>>> c84ccfa5
    <Compile Include="Common\System\Data\DataStorage.cs" />
    <Compile Include="Common\System\Data\ProviderBase\DbBuffer.cs" />
    <Compile Include="$(CommonPath)System\Data\Common\FieldNameLookup.cs"
             Link="Common\System\Data\ProviderBase\FieldNameLookup.cs" />
    <Compile Include="$(CommonPath)System\Data\Common\BasicFieldNameLookup.cs"
             Link="Common\System\Data\ProviderBase\BasicFieldNameLookup.cs" />
    <Compile Include="$(CommonPath)System\Data\ProviderBase\DbConnectionInternal.cs"
             Link="System\Data\ProviderBase\DbConnectionInternal.cs" />
    <Compile Include="$(CommonPath)System\Data\ProviderBase\DbConnectionFactory.cs"
             Link="System\Data\ProviderBase\DbConnectionFactory.cs" />
    <Compile Include="$(CommonPath)System\Data\ProviderBase\DbConnectionPoolGroup.cs"
             Link="System\Data\ProviderBase\DbConnectionPoolGroup.cs" />
    <Compile Include="$(CommonPath)System\Data\ProviderBase\TimeoutTimer.cs"
             Link="System\Data\ProviderBase\TimeoutTimer.cs" />
    <Compile Include="$(CommonPath)System\Data\ProviderBase\DbReferenceCollection.cs"
             Link="System\Data\ProviderBase\DbReferenceCollection.cs" />
    <Compile Include="$(CommonPath)System\Data\ProviderBase\DbMetaDataFactory.cs"
             Link="System\Data\ProviderBase\DbMetaDataFactory.cs" />
    <Compile Include="$(CommonPath)System\Data\ProviderBase\DbConnectionClosed.cs"
             Link="System\Data\ProviderBase\DbConnectionClosed.cs" />
    <Compile Include="Common\System\Data\ProviderBase\DbConnectionClosed.cs" />
    <Compile Include="Common\System\Data\ProviderBase\DbConnectionFactory.cs" />
    <Compile Include="Common\System\Data\ProviderBase\DbConnectionInternal.cs" />
    <Compile Include="Common\System\Data\ProviderBase\DbConnectionPool.cs" />
    <Compile Include="Common\System\Data\ProviderBase\DbConnectionPoolGroupProviderInfo.cs" />
    <Compile Include="Common\System\Data\ProviderBase\DbConnectionPoolIdentity.cs" />
    <Compile Include="Common\System\Data\ProviderBase\DbConnectionPoolOptions.cs" />
    <Compile Include="Common\System\Data\ProviderBase\DbConnectionPoolProviderInfo.cs" />
    <Compile Include="System\Data\Odbc\DbDataRecord.cs" />
    <Compile Include="System\Data\Odbc\Odbc32.cs" />
    <Compile Include="System\Data\Odbc\OdbcCommand.cs">
      <SubType>Component</SubType>
    </Compile>
    <Compile Include="System\Data\Odbc\OdbcCommandBuilder.cs">
      <SubType>Component</SubType>
    </Compile>
    <Compile Include="System\Data\Odbc\OdbcConnection.cs">
      <SubType>Component</SubType>
    </Compile>
    <Compile Include="System\Data\Odbc\OdbcConnectionFactory.cs" />
    <Compile Include="System\Data\Odbc\OdbcConnectionHandle.cs" />
    <Compile Include="System\Data\Odbc\OdbcConnectionHelper.cs">
      <SubType>Component</SubType>
    </Compile>
    <Compile Include="System\Data\Odbc\OdbcConnectionOpen.cs" />
    <Compile Include="System\Data\Odbc\OdbcConnectionPoolProviderInfo.cs" />
    <Compile Include="System\Data\Odbc\OdbcConnectionString.cs" />
    <Compile Include="System\Data\Odbc\OdbcConnectionStringbuilder.cs" />
    <Compile Include="System\Data\Odbc\OdbcDataAdapter.cs">
      <SubType>Component</SubType>
    </Compile>
    <Compile Include="System\Data\Odbc\OdbcDataReader.cs" />
    <Compile Include="System\Data\Odbc\OdbcEnvironment.cs" />
    <Compile Include="System\Data\Odbc\OdbcEnvironmentHandle.cs" />
    <Compile Include="System\Data\Odbc\OdbcError.cs" />
    <Compile Include="System\Data\Odbc\OdbcErrorCollection.cs" />
    <Compile Include="System\Data\Odbc\OdbcException.cs" />
    <Compile Include="System\Data\Odbc\OdbcFactory.cs" />
    <Compile Include="System\Data\Odbc\OdbcHandle.cs" />
    <Compile Include="System\Data\Odbc\OdbcInfoMessageEvent.cs" />
    <Compile Include="System\Data\Odbc\OdbcMetaDataCollectionNames.cs" />
    <Compile Include="System\Data\Odbc\OdbcMetaDataColumnNames.cs" />
    <Compile Include="System\Data\Odbc\OdbcMetaDataFactory.cs" />
    <Compile Include="System\Data\Odbc\OdbcParameter.cs" />
    <Compile Include="System\Data\Odbc\OdbcParameterCollection.cs" />
    <Compile Include="System\Data\Odbc\OdbcParameterCollectionHelper.cs" />
    <Compile Include="System\Data\Odbc\OdbcParameterHelper.cs" />
    <Compile Include="System\Data\Odbc\OdbcReferenceCollection.cs" />
    <Compile Include="System\Data\Odbc\OdbcRowUpdatingEvent.cs" />
    <Compile Include="System\Data\Odbc\OdbcStatementHandle.cs" />
    <Compile Include="System\Data\Odbc\OdbcTransaction.cs" />
    <Compile Include="System\Data\Odbc\OdbcType.cs" />
    <Compile Include="System\Data\Odbc\OdbcUtils.cs" />
    <Compile Include="$(CommonPath)System\NotImplemented.cs"
             Link="Common\System\NotImplemented.cs" />
    <Compile Include="$(CommonPath)System\Obsoletions.cs"
             Link="Common\System\Obsoletions.cs" />
    <Compile Include="Common\System\HResults.cs" />
    <Compile Include="$(CommonPath)System\Data\Common\MultipartIdentifier.cs"
             Link="Common\System\Data\Common\MultipartIdentifier.cs" />
    <Compile Include="$(CommonPath)Interop\Interop.Odbc.cs"
             Link="Common\Interop\Interop.Odbc.cs" />
  </ItemGroup>

  <ItemGroup Condition="'$(TargetFrameworkIdentifier)' == '.NETCoreApp'" >
    <Compile Include="System\Data\Odbc\ODBC32.Common.cs"/>

    <Compile Include="$(CommonPath)DisableRuntimeMarshalling.cs"
             Link="Common\DisableRuntimeMarshalling.cs" />
    <Compile Include="$(CommonPath)System\Runtime\InteropServices\HandleRefMarshaller.cs"
             Link="Common\System\Runtime\InteropServices\HandleRefMarshaller.cs" />
  </ItemGroup>

  <ItemGroup Condition="'$(TargetPlatformIdentifier)' == 'linux' or '$(TargetPlatformIdentifier)' == 'freebsd' or '$(TargetPlatformIdentifier)' == 'illumos' or '$(TargetPlatformIdentifier)' == 'solaris'">
    <Compile Include="$(CommonPath)Interop\Linux\Interop.Libraries.cs"
             Link="Common\Interop\Linux\Interop.Libraries.cs" />
  </ItemGroup>

  <ItemGroup Condition="'$(TargetPlatformIdentifier)' == 'osx' or '$(TargetPlatformIdentifier)' == 'ios' or '$(TargetPlatformIdentifier)' == 'tvos'">
    <Compile Include="$(CommonPath)Interop\OSX\Interop.Libraries.cs"
             Link="Common\Interop\OSX\Interop.Libraries.cs" />
  </ItemGroup>

  <ItemGroup Condition="'$(TargetPlatformIdentifier)' == 'windows'">
    <Compile Include="$(CommonPath)Interop\Windows\Interop.Libraries.cs"
             Link="Common\Interop\Windows\Interop.Libraries.cs" />
  </ItemGroup>

  <ItemGroup>
    <EmbeddedResource Include="Resources\System.Data.Odbc.OdbcMetaData.xml"
                      LogicalName="System.Data.Odbc.OdbcMetaData.xml" />
  </ItemGroup>

  <ItemGroup>
    <None Include="DatabaseSetupInstructions.md" />
  </ItemGroup>

  <ItemGroup Condition="'$(TargetFrameworkIdentifier)' == '.NETCoreApp'">
    <ProjectReference Include="$(LibrariesProjectRoot)System.Text.Encoding.CodePages\src\System.Text.Encoding.CodePages.csproj" />
  </ItemGroup>

</Project><|MERGE_RESOLUTION|>--- conflicted
+++ resolved
@@ -42,11 +42,6 @@
     <Compile Include="Common\System\Data\Common\DbConnectionStringCommon.cs" />
     <Compile Include="$(CommonPath)System\Data\Common\NameValuePair.cs"
              Link="Common\System\Data\Common\NameValuePair.cs" />
-<<<<<<< HEAD
-    <Compile Include="Common\System\Data\Common\NameValuePermission.cs" />
-=======
-    <Compile Include="Common\System\Data\Common\SafeNativeMethods.cs" />
->>>>>>> c84ccfa5
     <Compile Include="Common\System\Data\DataStorage.cs" />
     <Compile Include="Common\System\Data\ProviderBase\DbBuffer.cs" />
     <Compile Include="$(CommonPath)System\Data\Common\FieldNameLookup.cs"
