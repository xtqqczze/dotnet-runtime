--- conflicted
+++ resolved
@@ -61,12 +61,6 @@
     <Compile Include="$(CommonTestPath)\System\ObjectCloner.cs">
       <Link>Common\System\ObjectCloner.cs</Link>
     </Compile>
-<<<<<<< HEAD
-    <Compile Include="$(CommonTestPath)\System\RuntimeDetection.cs">
-      <Link>Common\System\RuntimeDetection.cs</Link>
-    </Compile>
-=======
->>>>>>> b0acd1a8
     <!-- Generic tests -->
     <Compile Include="StructuralComparisonsTests.cs" />
     <Compile Include="BitArray\BitArray_CtorTests.cs" />
